﻿using DHBW_Game.GameObjects;
using GameLibrary;
using GameLibrary.Entities;
using GameLibrary.Graphics;
using GameLibrary.Physics;
using GameLibrary.Physics.Colliders;
using GameObjects.Enemy;
using GameObjects.Player;
using GameObjects.Static_Sprites.Door_Open;
using GameObjects.Static_Sprites.Door_Closed;
using GameObjects.Static_Sprites.Fire_Extinguisher;
using Microsoft.Xna.Framework;
using Microsoft.Xna.Framework.Content;
using Microsoft.Xna.Framework.Graphics;
using System;
using System.Collections.Generic;
using System.IO;
using GameObjects.Static_Sprites.Whiteboard;
using GameObjects.Static_Sprites.Elevator;
using GameObjects.Static_Sprites.Desk;
using GameLibrary.Rendering;

namespace DHBW_Game.Levels
{
    /// <summary>
    /// Simple text-based level class that creates tiles and basic collision from .txt files
    /// </summary>
    public class Level
    {
        private Tilemap _tilemap;
        private Tileset _tileset;
        private Player _player;
        private List<Vector2> _exitPositions = new List<Vector2>();
        private ContentManager _content;
        private Texture2D _backgroundTexture; // Background image
        private Rectangle _backgroundDestination; // Size and position of the background
        private Camera _camera = ServiceLocator.Get<Camera>();

        
        public List<GameObject> Objects { get; private set; } = new List<GameObject>();
        public List<Enemy> Enemys { get; private set; } = new List<Enemy>();
        public List<GameObject> BackgroundSprites { get; private set; } = new List<GameObject>();
        public List<GameObject> MoveableObjects { get; private set; } = new List<GameObject>();

        public int Width => _tilemap?.Columns ?? 0;
        public int Height => _tilemap?.Rows ?? 0;
        public bool IsCompleted { get; private set; }
        public Vector2 StartPosition { get; private set; }

        /// <summary>
        /// Initialize the level from a text file
        /// </summary>
        public Level(ContentManager contentManager, string levelName)
        {
            _content = contentManager;
            LoadContent();
            LoadLevel(Path.Combine(contentManager.RootDirectory, "Levels", levelName));
        }

        /// <summary>
        /// Load textures and other content
        /// </summary>
        private void LoadContent()
        {
            // Load tileset texture
            Texture2D tilesetTexture = _content.Load<Texture2D>("Tiles/TilesetA");
            // Create texture region for the entire tileset
            TextureRegion tilesetRegion = new TextureRegion(tilesetTexture, 0, 0, tilesetTexture.Width, tilesetTexture.Height);
            // Create tileset with 32x32 tiles
            _tileset = new Tileset(tilesetRegion, Tiles.TILE_SIZE, Tiles.TILE_SIZE);

            // Initialize empty tilemap (will be populated in LoadLevel)
            _tilemap = new Tilemap(_tileset, 0, 0);

            // Load background image
            try
            {
                _backgroundTexture = _content.Load<Texture2D>("Backgrounds/background");
            }
            catch (ContentLoadException)
            {
                // If the background image is not found, set it to null
                _backgroundTexture = null;
            }
        }

        /// <summary>
        /// Load level from text file
        /// </summary>
        private void LoadLevel(string levelPath)
        {
            // Get physics engine once
            var physicsEngine = ServiceLocator.Get<PhysicsEngine>();

            // Clear all physics components and colliders
            physicsEngine.ClearComponents();
            physicsEngine.CollisionEngine.ClearColliders();

            // Clear lists and references
            Objects.Clear();
            Enemys.Clear();
            BackgroundSprites.Clear();
            MoveableObjects.Clear();
            _exitPositions.Clear();
            _player = null;

            List<string> lines = new List<string>();

            // Read the level file
            using (var stream = TitleContainer.OpenStream(levelPath))
            using (var reader = new StreamReader(stream))
            {
                string line;
                while ((line = reader.ReadLine()) != null)
                {
                    lines.Add(line);
                }
            }

            if (lines.Count == 0)
                throw new Exception("Level file is empty!");

            int width = lines[0].Length;
            int height = lines.Count;

            // Create new tilemap with correct dimensions using the stored tileset
            _tilemap = new Tilemap(_tileset, width, height);

            if (_backgroundTexture != null)
            {
                float scaleFactor = 3f;
                int scaledWidth = (int)(_backgroundTexture.Width * scaleFactor);
                int scaledHeight = (int)(_backgroundTexture.Height * scaleFactor);
                

                int offsetX = -(scaledWidth - _backgroundTexture.Width) / 3;
                int offsetY = -(scaledHeight - _backgroundTexture.Height) / 3;
                
                _backgroundDestination = new Rectangle(offsetX, offsetY, scaledWidth, scaledHeight);
            }

            // Store tile IDs for second pass rectangle merging
            int[,] tileIds = new int[height, width];

            // Parse level data and set tiles
            bool foundPlayer = false;
            for (int y = 0; y < height; y++)
            {
                if (lines[y].Length != width)
                    throw new Exception($"Inconsistent row width at line {y}.");

                for (int x = 0; x < width; x++)
                {
                    char tileChar = lines[y][x];

                    switch (tileChar)
                    {
                        case 'P':
                            StartPosition = new Vector2(x * Tiles.TILE_SIZE + Tiles.TILE_SIZE / 2f,
                                                        y * Tiles.TILE_SIZE + Tiles.TILE_SIZE / 2f);
                            foundPlayer = true;
                            break;
                        case 'D': // Lecturers
                            Enemy enemy = new Professor("berninger", mass: 1.5f, isElastic: false);
                            enemy.Initialize(new Vector2(x * Tiles.TILE_SIZE + Tiles.TILE_SIZE / 2, y * Tiles.TILE_SIZE + Tiles.TILE_SIZE / 2));
                            Enemys.Add(enemy);
                            break;
                        case 'W': // Lecturers
                            enemy = new Professor("schwenker", mass: 1.5f, isElastic: false);
                            enemy.Initialize(new Vector2(x * Tiles.TILE_SIZE + Tiles.TILE_SIZE / 2, y * Tiles.TILE_SIZE + Tiles.TILE_SIZE / 2));
                            Enemys.Add(enemy);
                            break;
                        case 'S': // Student
                            enemy = new Student(mass: 1f, isElastic: false);
                            enemy.Initialize(new Vector2(x * Tiles.TILE_SIZE + Tiles.TILE_SIZE / 2, y * Tiles.TILE_SIZE + Tiles.TILE_SIZE / 2));
                            Enemys.Add(enemy);
                            break;
                        case 'X': // Exit
                            _exitPositions.Add(new Vector2(x * Tiles.TILE_SIZE, y * Tiles.TILE_SIZE));
                            break;
                        case 'E': // Exit Elevator Sprite
                            Elevator elevator = new Elevator();
                            elevator.Initialize(new Vector2(x * Tiles.TILE_SIZE, y * Tiles.TILE_SIZE));
                            BackgroundSprites.Add(elevator);
                            break;
                        case 'M': // Mirrored Elevator Sprite, initially open
                            Elevator mirroredElevator = new Elevator(false);
                            mirroredElevator.Initialize(new Vector2(x * Tiles.TILE_SIZE, y * Tiles.TILE_SIZE +28));
                            BackgroundSprites.Add(mirroredElevator);
                            break;
                        case 'O': // Door Open Sprite
                            Door_Open openDoor = new Door_Open();
                            openDoor.Initialize(new Vector2(x * Tiles.TILE_SIZE, y * Tiles.TILE_SIZE));
                            BackgroundSprites.Add(openDoor);
                            break;
                        case 'C': // Door closed Sprite
                            Door_Closed closedDoor = new Door_Closed();
                            closedDoor.Initialize(new Vector2(x * Tiles.TILE_SIZE, y * Tiles.TILE_SIZE));
                            BackgroundSprites.Add(closedDoor);
                            break;
                        case 'F': // Fire Extinguisher Sprite
                            Fire_Extinguisher fireExtinguisher = new Fire_Extinguisher();
                            fireExtinguisher.Initialize(new Vector2(x * Tiles.TILE_SIZE, y * Tiles.TILE_SIZE - 15));
                            BackgroundSprites.Add(fireExtinguisher);
                            break;
<<<<<<< HEAD
                        case 'G': // End, Final Professor
                            enemy = new FinalProfessor(mass: 1.5f, isElastic: false);
=======
                        case 'G': // End, Goal
                            enemy = new Goal(mass: 1.5f, isElastic: false);
>>>>>>> 68642044
                            enemy.Initialize(new Vector2(x * Tiles.TILE_SIZE + Tiles.TILE_SIZE / 2, y * Tiles.TILE_SIZE + Tiles.TILE_SIZE / 2));
                            Enemys.Add(enemy);
                            break;
                        case '1': // Whiteboard 1 Sprite
                            Whiteboard whiteboard = new Whiteboard();
                            whiteboard.Initialize(new Vector2(x * Tiles.TILE_SIZE, y * Tiles.TILE_SIZE));
                            BackgroundSprites.Add(whiteboard);
                            break;
                        case '2': // Whiteboard 2 Sprite
                            Whiteboard whiteboard2 = new Whiteboard("whiteboard2");
                            whiteboard2.Initialize(new Vector2(x * Tiles.TILE_SIZE, y * Tiles.TILE_SIZE));
                            BackgroundSprites.Add(whiteboard2);
                            break;
                        case '3': // Whiteboard 3 Sprite
                            Whiteboard whiteboard3 = new Whiteboard("whiteboard3");
                            whiteboard3.Initialize(new Vector2(x * Tiles.TILE_SIZE, y * Tiles.TILE_SIZE));
                            BackgroundSprites.Add(whiteboard3);
                            break;
                        case 'T': // Desk Sprite
                            Desk desk = new Desk(mass: 2f, isElastic: false);
                            desk.Initialize(new Vector2(x * Tiles.TILE_SIZE, y * Tiles.TILE_SIZE));
                            MoveableObjects.Add(desk);
                            break;
                    }

                    int id = GetTileIdFromChar(tileChar);
                    tileIds[y, x] = id;
                    _tilemap.SetTile(x, y, id);
                }
            }

            if (!foundPlayer)
                throw new Exception("Level must have a player start position (P)!");
            if (_exitPositions.Count == 0)
                throw new Exception("Level must have at least one exit (X)!");

            // Build merged solid rectangles & create colliders
            BuildOptimizedRectangleCover(tileIds, width, height, Tiles.SOLID_TILE);

            // Create player
            _player = new Player(mass: 2f, isElastic: false);
            _player.Initialize(StartPosition);

            if (_exitPositions.Count == 0)
            {
                throw new Exception("Level must have at least one exit (X)!");
            }
        }
        

        /// <summary>
        /// Get the tile ID corresponding to a character in the level file
        /// </summary>
        private int GetTileIdFromChar(char tileChar)
        {
            return tileChar switch
            {
                '.' => Tiles.EMPTY_TILE,  // Empty space
                '#' => Tiles.SOLID_TILE,  // Wall/Floor
                'P' => Tiles.PLAYER_START,  // Player start (empty tile)
                'X' => Tiles.EXIT_TILE,  // Exit
                _ => Tiles.EMPTY_TILE     // Default to empty
            };
        }

        /// <summary>
        /// Update level logic
        /// </summary>
        public void Update(GameTime gameTime)
        {
            if (IsCompleted)
                return;

            foreach (var obj in Objects)
            {
                obj.Update(gameTime);
            }

            foreach (var enemy in Enemys)
            {
                enemy.Update(gameTime);
            }

            foreach (var sprite in BackgroundSprites)
            {
                sprite.Update(gameTime);
            }

            foreach (var sprite in MoveableObjects)
            {
                sprite.Update(gameTime);
            }

            // Update player
            _player?.Update(gameTime);

            // Check if player reached any exit
            if (_player != null && !IsCompleted)
            {
                const float PLAYER_COLLISION_RADIUS = 32f;

                foreach (Vector2 exitPos in _exitPositions)
                {
                    Rectangle exitBounds = new Rectangle(
                        (int)exitPos.X,
                        (int)exitPos.Y,
                        Tiles.TILE_SIZE,
                        Tiles.TILE_SIZE
                    );

                    Vector2 playerPos = _player.Position;
                    bool playerInExitX = playerPos.X + PLAYER_COLLISION_RADIUS > exitBounds.Left &&
                                      playerPos.X - PLAYER_COLLISION_RADIUS < exitBounds.Right;
                    bool playerInExitY = playerPos.Y + PLAYER_COLLISION_RADIUS > exitBounds.Top &&
                                      playerPos.Y - PLAYER_COLLISION_RADIUS < exitBounds.Bottom;

                    if (playerInExitX && playerInExitY)
                    {
                        IsCompleted = true;
                        break;
                    }
                }
            }

        }



        /// <summary>
        /// Draw the level
        /// </summary>
        public void Draw(SpriteBatch spriteBatch)
        {
            if (_backgroundTexture != null)
            {

                _camera.Draw(
                    spriteBatch,
                    _backgroundTexture,
                    Vector2.Zero,
                    null,
                    Color.White,
                    0f,
                    Vector2.Zero,
                    new Vector2((float)_backgroundDestination.Width / _backgroundTexture.Width, 
                               (float)_backgroundDestination.Height / _backgroundTexture.Height),
                    SpriteEffects.None,
                    1.0f
                );
            }

            _tilemap.Draw(spriteBatch);

            foreach (var sprite in BackgroundSprites)
            {
                sprite.Draw();
            }

            foreach (var sprite in MoveableObjects)
            {
                sprite.Draw();
            }

            foreach (var enemy in Enemys)
            {
                enemy.Draw();
            }


            _player?.Draw();
        }

        private void BuildOptimizedRectangleCover(int[,] tileIds, int width, int height, int solidId)
        {
            // Mask: true = not yet covered
            bool[,] mask = new bool[height, width];
            int remaining = 0;
            for (int y = 0; y < height; y++)
            {
                for (int x = 0; x < width; x++)
                {
                    if (tileIds[y, x] == solidId)
                    {
                        mask[y, x] = true;
                        remaining++;
                    }
                }
            }

            if (remaining == 0)
                return;

            // Repeat until all SOLID tiles are covered
            while (remaining > 0)
            {
                // Find the largest rectangle of true cells
                if (!LargestRectangleInMask(mask, width, height,
                        out int bestTop, out int bestLeft,
                        out int bestH, out int bestW, out int bestArea))
                {
                    // Fallback (should not happen): take the first remaining cell
                    FindFirstTrue(mask, width, height, out bestTop, out bestLeft);
                    bestH = 1;
                    bestW = 1;
                    bestArea = 1;
                }

                // Create collider
                CreateColliderForRectangle(bestLeft, bestTop, bestW, bestH);

                // Mark area as covered
                for (int dy = 0; dy < bestH; dy++)
                {
                    for (int dx = 0; dx < bestW; dx++)
                    {
                        if (mask[bestTop + dy, bestLeft + dx])
                        {
                            mask[bestTop + dy, bestLeft + dx] = false;
                            remaining--;
                        }
                    }
                }
            }
        }

        private void CreateColliderForRectangle(int leftTile, int topTile, int widthTiles, int heightTiles)
        {
            int tileSize = Tiles.TILE_SIZE;
            int wPx = widthTiles * tileSize;
            int hPx = heightTiles * tileSize;

            // Center
            float centerX = (leftTile + widthTiles / 2f) * tileSize;
            float centerY = (topTile + heightTiles / 2f) * tileSize;

            var seg = new TestSegment(wPx, hPx, 0f, isElastic: false, frictionCoefficient: 1f);
            seg.Initialize(new Vector2(centerX, centerY));
            Objects.Add(seg);
        }

        private bool LargestRectangleInMask(bool[,] mask, int width, int height,
            out int bestTop, out int bestLeft, out int bestHeight, out int bestWidth, out int bestArea)
        {
            // Histogram heights
            int[] heights = new int[width];
            bestArea = 0;
            bestTop = bestLeft = bestHeight = bestWidth = 0;

            for (int y = 0; y < height; y++)
            {
                // Update histogram
                for (int x = 0; x < width; x++)
                {
                    heights[x] = mask[y, x] ? heights[x] + 1 : 0;
                }

                // Largest rectangle in the histogram of this row
                // Standard stack algorithm
                Stack<int> stack = new();
                int xIdx = 0;
                while (xIdx <= width)
                {
                    int currHeight = (xIdx == width) ? 0 : heights[xIdx];
                    if (stack.Count == 0 || currHeight >= heights[stack.Peek()])
                    {
                        stack.Push(xIdx++);
                    }
                    else
                    {
                        int top = stack.Pop();
                        int heightRect = heights[top];
                        int right = xIdx - 1;
                        int left = stack.Count == 0 ? 0 : stack.Peek() + 1;
                        int widthRect = right - left + 1;
                        int area = heightRect * widthRect;
                        if (area > bestArea)
                        {
                            bestArea = area;
                            bestHeight = heightRect;
                            bestWidth = widthRect;
                            int bottomRow = y;
                            bestTop = bottomRow - heightRect + 1;
                            bestLeft = left;
                        }
                    }
                }
            }

            return bestArea > 0;
        }

        private void FindFirstTrue(bool[,] mask, int width, int height, out int top, out int left)
        {
            for (int y = 0; y < height; y++)
                for (int x = 0; x < width; x++)
                    if (mask[y, x])
                    {
                        top = y;
                        left = x;
                        return;
                    }
            top = left = 0;
        }
    }
}<|MERGE_RESOLUTION|>--- conflicted
+++ resolved
@@ -203,13 +203,8 @@
                             fireExtinguisher.Initialize(new Vector2(x * Tiles.TILE_SIZE, y * Tiles.TILE_SIZE - 15));
                             BackgroundSprites.Add(fireExtinguisher);
                             break;
-<<<<<<< HEAD
-                        case 'G': // End, Final Professor
-                            enemy = new FinalProfessor(mass: 1.5f, isElastic: false);
-=======
                         case 'G': // End, Goal
                             enemy = new Goal(mass: 1.5f, isElastic: false);
->>>>>>> 68642044
                             enemy.Initialize(new Vector2(x * Tiles.TILE_SIZE + Tiles.TILE_SIZE / 2, y * Tiles.TILE_SIZE + Tiles.TILE_SIZE / 2));
                             Enemys.Add(enemy);
                             break;
