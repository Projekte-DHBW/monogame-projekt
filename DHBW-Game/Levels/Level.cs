﻿using DHBW_Game.GameObjects;
using GameLibrary;
using GameLibrary.Entities;
using GameLibrary.Graphics;
using GameLibrary.Physics;
using GameLibrary.Physics.Colliders;
using GameObjects.Enemy;
using GameObjects.Player;
using Microsoft.Xna.Framework;
using Microsoft.Xna.Framework.Content;
using Microsoft.Xna.Framework.Graphics;
using System;
using System.Collections.Generic;
using System.IO;

namespace DHBW_Game.Levels
{
    /// <summary>
    /// Simple text-based level class that creates tiles and basic collision from .txt files
    /// </summary>
    public class Level
    {
        private Tilemap _tilemap;
        private Tileset _tileset;
        private Player _player;
        private List<Vector2> _exitPositions = new List<Vector2>();
        private ContentManager _content;
        public List<GameObject> Objects { get; private set; } = new List<GameObject>();
        public List<Enemy> Enemys { get; private set; } = new List<Enemy>();

        public int Width => _tilemap?.Columns ?? 0;
        public int Height => _tilemap?.Rows ?? 0;
        public bool IsCompleted { get; private set; }
        public Vector2 StartPosition { get; private set; }

        /// <summary>
        /// Initialize the level from a text file
        /// </summary>
        public Level(ContentManager contentManager, string levelName)
        {
            _content = contentManager;
            LoadContent();
            LoadLevel(Path.Combine(contentManager.RootDirectory, "Levels", levelName));
        }

        /// <summary>
        /// Load textures and other content
        /// </summary>
        private void LoadContent()
        {
            // Load tileset texture
            Texture2D tilesetTexture = _content.Load<Texture2D>("Tiles/TilesetA");
            // Create texture region for the entire tileset
            TextureRegion tilesetRegion = new TextureRegion(tilesetTexture, 0, 0, tilesetTexture.Width, tilesetTexture.Height);
            // Create tileset with 32x32 tiles
            _tileset = new Tileset(tilesetRegion, Tiles.TILE_SIZE, Tiles.TILE_SIZE);

            // Initialize empty tilemap (will be populated in LoadLevel)
            _tilemap = new Tilemap(_tileset, 0, 0);
        }

        /// <summary>
        /// Load level from text file
        /// </summary>
        private void LoadLevel(string levelPath)
        {
            // Get physics engine once
            var physicsEngine = ServiceLocator.Get<PhysicsEngine>();

            // Clear all physics components and colliders
            physicsEngine.ClearComponents();  // You'll need to add this method to PhysicsEngine
            physicsEngine.CollisionEngine.ClearColliders();

            // Clear lists and references
            Objects.Clear();
            Enemys.Clear();
            _exitPositions.Clear();
            _player = null;

            List<string> lines = new List<string>();

            // Read the level file
            using (var stream = TitleContainer.OpenStream(levelPath))
            using (var reader = new StreamReader(stream))
            {
                string line;
                while ((line = reader.ReadLine()) != null)
                {
                    lines.Add(line);
                }
            }

            if (lines.Count == 0)
                throw new Exception("Level file is empty!");

            int width = lines[0].Length;
            int height = lines.Count;

            // Create new tilemap with correct dimensions using the stored tileset
            _tilemap = new Tilemap(_tileset, width, height);

            // Store tile IDs for second pass rectangle merging
            int[,] tileIds = new int[height, width];


            // Parse level data and set tiles
            bool foundPlayer = false;
            for (int y = 0; y < height; y++)
            {
                if (lines[y].Length != width)
                    throw new Exception($"Inconsistent row width at line {y}.");

                for (int x = 0; x < width; x++)
                {
                    char tileChar = lines[y][x];

                    switch (tileChar)
                    {
                        case 'P':
                            StartPosition = new Vector2(x * Tiles.TILE_SIZE + Tiles.TILE_SIZE / 2f,
                                                        y * Tiles.TILE_SIZE + Tiles.TILE_SIZE / 2f);
                            foundPlayer = true;
                            break;
<<<<<<< HEAD
                        case 'D': // Dozent
                            Enemy enemy = new Professor(mass: 2f, isElastic: false);
                            enemy.Initialize(new Vector2(x * Tiles.TILE_SIZE + Tiles.TILE_SIZE / 2, y * Tiles.TILE_SIZE + Tiles.TILE_SIZE / 2));
                            Enemys.Add(enemy);
                            break;
                        case 'S': // Student
                            enemy = new Student(mass: 2f, isElastic: false);
                            enemy.Initialize(new Vector2(x * Tiles.TILE_SIZE + Tiles.TILE_SIZE / 2, y * Tiles.TILE_SIZE + Tiles.TILE_SIZE / 2));
                            Enemys.Add(enemy);
                            break;
                        case 'X': // Exit
=======
                        case 'X':
>>>>>>> fcccdf4f
                            _exitPositions.Add(new Vector2(x * Tiles.TILE_SIZE, y * Tiles.TILE_SIZE));
                            break;
                    }

                    int id = GetTileIdFromChar(tileChar);
                    tileIds[y, x] = id;
                    _tilemap.SetTile(x, y, id);
                }
            }

            if (!foundPlayer)
                throw new Exception("Level must have a player start position (P)!");
            if (_exitPositions.Count == 0)
                throw new Exception("Level must have at least one exit (X)!");

            // Build merged solid rectangles & create colliders
            BuildOptimizedRectangleCover(tileIds, width, height, Tiles.SOLID_TILE);

            // Create player
            _player = new Player(mass: 2f, isElastic: false);
            _player.Initialize(StartPosition);
        }

        /// <summary>
        /// Get the tile ID corresponding to a character in the level file
        /// </summary>
        private int GetTileIdFromChar(char tileChar)
        {
            return tileChar switch
            {
                '.' => Tiles.EMPTY_TILE,  // Empty space
                '#' => Tiles.SOLID_TILE,  // Wall/Floor
                'P' => Tiles.PLAYER_START,  // Player start (empty tile)
                'X' => Tiles.EXIT_TILE,  // Exit
                _ => Tiles.EMPTY_TILE     // Default to empty
            };
        }

        /// <summary>
        /// Update level logic
        /// </summary>
        public void Update(GameTime gameTime)
        {
            if (IsCompleted)
                return;

            foreach (var obj in Objects)
            {
                obj.Update(gameTime);
            }

            foreach (var enemy in Enemys)
            {
                enemy.Update(gameTime);
            }

            // Update player
            _player?.Update(gameTime);

            // Check if player reached any exit
            if (_player != null && !IsCompleted)
            {
                const float PLAYER_COLLISION_RADIUS = 32f;

                foreach (Vector2 exitPos in _exitPositions)
                {
                    Rectangle exitBounds = new Rectangle(
                        (int)exitPos.X,
                        (int)exitPos.Y,
                        Tiles.TILE_SIZE,
                        Tiles.TILE_SIZE
                    );

                    Vector2 playerPos = _player.Position;
                    bool playerInExitX = playerPos.X + PLAYER_COLLISION_RADIUS > exitBounds.Left &&
                                      playerPos.X - PLAYER_COLLISION_RADIUS < exitBounds.Right;
                    bool playerInExitY = playerPos.Y + PLAYER_COLLISION_RADIUS > exitBounds.Top &&
                                      playerPos.Y - PLAYER_COLLISION_RADIUS < exitBounds.Bottom;

                    if (playerInExitX && playerInExitY)
                    {
                        IsCompleted = true;
                        break;
                    }
                }
            }
        }

        /// <summary>
        /// Draw the level
        /// </summary>
        public void Draw(SpriteBatch spriteBatch)
        {
            _tilemap.Draw(spriteBatch);
            foreach (var enemy in Enemys)
            {
                enemy.Draw();
            }
            _player?.Draw();

        }

        private void BuildOptimizedRectangleCover(int[,] tileIds, int width, int height, int solidId)
        {
            // Maske: true = noch nicht abgedeckt
            bool[,] mask = new bool[height, width];
            int remaining = 0;
            for (int y = 0; y < height; y++)
            {
                for (int x = 0; x < width; x++)
                {
                    if (tileIds[y, x] == solidId)
                    {
                        mask[y, x] = true;
                        remaining++;
                    }
                }
            }

            if (remaining == 0)
                return;

            // Wiederhole bis alle SOLID Tiles abgedeckt
            while (remaining > 0)
            {
                // Find the largest rectangle of true cells
                if (!LargestRectangleInMask(mask, width, height,
                        out int bestTop, out int bestLeft,
                        out int bestH, out int bestW, out int bestArea))
                {
                    // Fallback (should not happen): take the first remaining cell
                    FindFirstTrue(mask, width, height, out bestTop, out bestLeft);
                    bestH = 1;
                    bestW = 1;
                    bestArea = 1;
                }

                // Erstelle Collider
                CreateColliderForRectangle(bestLeft, bestTop, bestW, bestH);

                // Markiere Bereich als abgedeckt
                for (int dy = 0; dy < bestH; dy++)
                {
                    for (int dx = 0; dx < bestW; dx++)
                    {
                        if (mask[bestTop + dy, bestLeft + dx])
                        {
                            mask[bestTop + dy, bestLeft + dx] = false;
                            remaining--;
                        }
                    }
                }

                // (Optional) Early exit heuristic; not needed here
            }
        }

        private void CreateColliderForRectangle(int leftTile, int topTile, int widthTiles, int heightTiles)
        {
            int tileSize = Tiles.TILE_SIZE;
            int wPx = widthTiles * tileSize;
            int hPx = heightTiles * tileSize;

            // Center
            float centerX = (leftTile + widthTiles / 2f) * tileSize;
            float centerY = (topTile + heightTiles / 2f) * tileSize;

            var seg = new TestSegment(wPx, hPx, 0f, isElastic: false, frictionCoefficient: 1f);
            seg.Initialize(new Vector2(centerX, centerY));
            Objects.Add(seg);
        }

        private bool LargestRectangleInMask(bool[,] mask, int width, int height,
            out int bestTop, out int bestLeft, out int bestHeight, out int bestWidth, out int bestArea)
        {
            // Histogram heights
            int[] heights = new int[width];
            bestArea = 0;
            bestTop = bestLeft = bestHeight = bestWidth = 0;

            for (int y = 0; y < height; y++)
            {
                // Update Histogramm
                for (int x = 0; x < width; x++)
                {
                    heights[x] = mask[y, x] ? heights[x] + 1 : 0;
                }

                // Largest rectangle in the histogram of this row
                // Standard stack algorithm
                Stack<int> stack = new();
                int xIdx = 0;
                while (xIdx <= width)
                {
                    int currHeight = (xIdx == width) ? 0 : heights[xIdx];
                    if (stack.Count == 0 || currHeight >= heights[stack.Peek()])
                    {
                        stack.Push(xIdx++);
                    }
                    else
                    {
                        int top = stack.Pop();
                        int heightRect = heights[top];
                        int right = xIdx - 1;
                        int left = stack.Count == 0 ? 0 : stack.Peek() + 1;
                        int widthRect = right - left + 1;
                        int area = heightRect * widthRect;
                        if (area > bestArea)
                        {
                            bestArea = area;
                            bestHeight = heightRect;
                            bestWidth = widthRect;
                            int bottomRow = y;
                            bestTop = bottomRow - heightRect + 1;
                            bestLeft = left;
                        }
                    }
                }
            }

            return bestArea > 0;
        }

        private void FindFirstTrue(bool[,] mask, int width, int height, out int top, out int left)
        {
            for (int y = 0; y < height; y++)
                for (int x = 0; x < width; x++)
                    if (mask[y, x])
                    {
                        top = y;
                        left = x;
                        return;
                    }
            top = left = 0;
        }
    }
}<|MERGE_RESOLUTION|>--- conflicted
+++ resolved
@@ -121,7 +121,6 @@
                                                         y * Tiles.TILE_SIZE + Tiles.TILE_SIZE / 2f);
                             foundPlayer = true;
                             break;
-<<<<<<< HEAD
                         case 'D': // Dozent
                             Enemy enemy = new Professor(mass: 2f, isElastic: false);
                             enemy.Initialize(new Vector2(x * Tiles.TILE_SIZE + Tiles.TILE_SIZE / 2, y * Tiles.TILE_SIZE + Tiles.TILE_SIZE / 2));
@@ -133,9 +132,6 @@
                             Enemys.Add(enemy);
                             break;
                         case 'X': // Exit
-=======
-                        case 'X':
->>>>>>> fcccdf4f
                             _exitPositions.Add(new Vector2(x * Tiles.TILE_SIZE, y * Tiles.TILE_SIZE));
                             break;
                     }
