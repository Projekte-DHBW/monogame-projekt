--- conflicted
+++ resolved
@@ -1,9 +1,5 @@
-<<<<<<< HEAD
-using DHBW_Game.Maps;
-=======
 using DHBW_Game.GameObjects;
 using DHBW_Game.Levels;
->>>>>>> 10192be2
 using GameLibrary;
 using GameLibrary.Physics;
 using GameLibrary.Physics.Colliders;
@@ -17,11 +13,7 @@
 public class TestScene : Scene
 {
     // Player character
-<<<<<<< HEAD
-    private Player _character;
-=======
-    //private TestCharacter _character;
->>>>>>> 10192be2
+    private TestCharacter _character;
 
     // The map instance
     private Level _level;
@@ -49,15 +41,11 @@
     private void InitializeNewGame()
     {
         // Load the map from an XML configuration file using the content manager.
-<<<<<<< HEAD
         _map = Map.FromFile(Core.Content, "Maps/test_map.xml");
         
         // Create the player character separately, using the start position from the map.
-        _character = new Player(mass: 2f, isElastic: false);
+        _character = new TestCharacter(mass: 2f, isElastic: false);
         _character.Initialize(_map.StartPosition);
-=======
-        _level = new Level(Core.Content, "00.txt");
->>>>>>> 10192be2
     }
     
     public override void LoadContent()
