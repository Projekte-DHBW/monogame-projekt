using DHBW_Game.GameObjects;
using DHBW_Game.Levels;
using DHBW_Game.Question_System;
using GameLibrary;
using GameLibrary.Physics;
using GameLibrary.Physics.Colliders;
using GameLibrary.Scenes;
using GameObjects.Player;
using Microsoft.Xna.Framework;
using Microsoft.Xna.Framework.Graphics;
using Microsoft.Xna.Framework.Input;
using MonoGameGum;
using MonoGameTutorial;
using MonoGameTutorial.UI;

namespace DHBW_Game.Scenes;

public class TestScene : Scene
{

    // The map instance
    private Level _level;
    
    private readonly CollisionEngine _collisionEngine;
    private readonly PhysicsEngine _physicsEngine;
    
    private GameSceneUI _ui;
    
    private QuestionPool _questionPool;
    
    public TestScene()
    {
        _physicsEngine = ServiceLocator.Get<PhysicsEngine>();
        _collisionEngine = _physicsEngine.CollisionEngine;
    }
    
    public override void Initialize()
    {
        // LoadContent is called during base.Initialize().
        base.Initialize();
        
        Core.ExitOnEscape = false;
        
        // Initialize the user interface for the game scene.
        InitializeUI();
        
        // Initialize a new game to be played.
        InitializeNewGame();
        
        _questionPool = ServiceLocator.Get<QuestionPool>();
    }

    private void InitializeUI()
    {
        // Clear out any previous UI element in case we came here
        // from a different scene.
        GumService.Default.Root.Children.Clear();

        // Create the game scene ui instance.
        _ui = new GameSceneUI();
    }
    
    private void InitializeNewGame()
    {
        _level = new Level(Core.Content, "00.txt");
    }
    
    public override void LoadContent()
    {
    }
    
    public override void Update(GameTime gameTime)
    {
        // Ensure the UI is always updated.
        _ui.Update(gameTime);
        
        // Temporary demonstration code for the question display system
        if (Core.Input.Keyboard.WasKeyJustPressed(Keys.Q))
        {
            var (q, idx) = _questionPool.GetNextQuestion();
            if (q != null)
            {
                ServiceLocator.Get<Game1>().Pause();
<<<<<<< HEAD
                _ui.ShowQuestion(q, idx, () => _questionPool.MarkAsAnswered(idx), () => ServiceLocator.Get<Game1>().Resume() );
=======
                _ui.ShowQuestion(q, () => _questionPool.MarkAsAnswered(idx), () => ServiceLocator.Get<Game1>().QuestionResume() );
>>>>>>> 95b09bd6
            }
        }
        
        // Check whether to pause the game. Currently works like a toggle.
        if (GameController.Pause())
        {
            if (IsPaused)
            {
                ServiceLocator.Get<Game1>().Resume();
                _ui.HidePausePanel();
            }
            else
            {
                ServiceLocator.Get<Game1>().Pause();
                _ui.ShowPausePanel();
            }
        }

        if (IsPaused)
        {
            return;
        }
        
        // Update the map (which updates all placed game objects).
        _level.Update(gameTime);
    }

    public override void Draw(GameTime gameTime)
    {
        // Clear the back buffer.
        Core.GraphicsDevice.Clear(Color.CornflowerBlue);
        
        // Begin the sprite batch.
        Core.SpriteBatch.Begin(samplerState: SamplerState.PointClamp);
        
        // Visualize the colliders. This enables debugging the colliders without relying on sprites which don't exactly depict the colliders.
        _collisionEngine.VisualizeColliders();
        
        // Draw the map (which draws the background tilemap and all placed game objects).
        _level.Draw(Core.SpriteBatch);

        // End the sprite batch when finished.
        Core.SpriteBatch.End();
        
        // Draw the UI last (overlays everything else).
        _ui.Draw();
    }
}<|MERGE_RESOLUTION|>--- conflicted
+++ resolved
@@ -81,11 +81,7 @@
             if (q != null)
             {
                 ServiceLocator.Get<Game1>().Pause();
-<<<<<<< HEAD
-                _ui.ShowQuestion(q, idx, () => _questionPool.MarkAsAnswered(idx), () => ServiceLocator.Get<Game1>().Resume() );
-=======
-                _ui.ShowQuestion(q, () => _questionPool.MarkAsAnswered(idx), () => ServiceLocator.Get<Game1>().QuestionResume() );
->>>>>>> 95b09bd6
+                _ui.ShowQuestion(q, idx, () => _questionPool.MarkAsAnswered(idx), () => ServiceLocator.Get<Game1>().QuestionResume() );
             }
         }
         
